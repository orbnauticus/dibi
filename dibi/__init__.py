--- conflicted
+++ resolved
@@ -244,16 +244,9 @@
 
 
 class DB(object):
-<<<<<<< HEAD
-    def __init__(self, path=':memory:'):
-        self.driver = driver.get('sqlite')(path)
-        self.path = path
-        self.tables = Collection(lambda table: table.name)
-=======
     def __init__(self, driver):
         self.driver = driver
-        self.tables = Collection()
->>>>>>> 6658cde4
+        self.tables = Collection(lambda table: table.name)
 
     @classmethod
     def connect(cls, driver_name, *args, **kwargs):
